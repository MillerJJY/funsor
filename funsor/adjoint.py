--- conflicted
+++ resolved
@@ -86,11 +86,7 @@
 
         target_adjs = {}
         for v in targets:
-<<<<<<< HEAD
-            target_adjs[v] = ops.PRODUCT_ROOTS[bin_op](adjoint_values[v], multiplicities[v])
-=======
             target_adjs[v] = adjoint_values[v]
->>>>>>> 1fd97cd0
             if not isinstance(v, Variable):
                 target_adjs[v] = bin_op(target_adjs[v], v)
 
@@ -105,30 +101,13 @@
 adjoint_ops = KeyedRegistry(default=_fail_default)
 
 
-@adjoint_ops.register(Variable, AssociativeOp, AssociativeOp, Funsor, str, object)
-def adjont_variable(adj_redop, adj_binop, out_adj, name, dtype):
-    return {name: out_adj}
-
-
 @adjoint_ops.register(Tensor, AssociativeOp, AssociativeOp, Funsor, torch.Tensor, tuple, object)
 def adjoint_tensor(adj_redop, adj_binop, out_adj, data, inputs, dtype):
-<<<<<<< HEAD
-    out = Tensor(data, inputs, dtype)
-    all_vars = frozenset(k for (k, v) in inputs)
-    in_adjs = {}
-    for (k, v) in inputs:
-        in_adj = adj_binop(out_adj, out).reduce(adj_redop, all_vars - {k})
-        # in_adj = in_adj.argreduce(adj_redop, k)
-        in_adjs[Variable(k, v)] = in_adj
-    return in_adjs
-=======
     return {}
->>>>>>> 1fd97cd0
 
 
 @adjoint_ops.register(Binary, AssociativeOp, AssociativeOp, Funsor, AssociativeOp, Funsor, Funsor)
 def adjoint_binary(adj_redop, adj_binop, out_adj, op, lhs, rhs):
-    assert op is adj_redop or (adj_redop, op) in ops.DISTRIBUTIVE_OPS
 
     if (adj_redop, op) in ops.DISTRIBUTIVE_OPS:
         lhs_reduced_vars = frozenset(rhs.inputs) - frozenset(lhs.inputs)
@@ -139,12 +118,14 @@
 
         return {lhs: lhs_adj, rhs: rhs_adj}
 
-    if op is adj_redop:
+    elif op is adj_redop:
         # XXX hacks to simulate "expand"
         lhs_adj = adj_binop(out_adj, Binary(ops.PRODUCT_INVERSES[adj_binop], lhs, lhs))
         rhs_adj = adj_binop(out_adj, Binary(ops.PRODUCT_INVERSES[adj_binop], rhs, rhs))
-
         return {lhs: lhs_adj, rhs: rhs_adj}
+
+    else:
+        raise ValueError("this forward/backward semiring combination not supported")
 
 
 @adjoint_ops.register(Reduce, AssociativeOp, AssociativeOp, Funsor, AssociativeOp, Funsor, frozenset)
@@ -154,18 +135,11 @@
     if op is adj_redop:
         # XXX using a hack to simulate "expand"
         return {arg: adj_binop(out_adj, Binary(ops.PRODUCT_INVERSES[adj_binop], arg, arg))}
-
-    if op is adj_binop:  # plate!
+    elif op is adj_binop:  # plate!
         out = arg.reduce(op, reduced_vars)
         return {arg: adj_binop(out_adj, Binary(ops.PRODUCT_INVERSES[op], out, arg))}
 
 
-<<<<<<< HEAD
-@adjoint_ops.register(Contract, AssociativeOp, AssociativeOp, Funsor,
-                      AssociativeOp, AssociativeOp, Funsor, Funsor, frozenset)
-def adjoint_contract(adj_redop, adj_binop, out_adj, sum_op, prod_op, lhs, rhs, reduced_vars):
-    assert adj_redop is sum_op and adj_binop is prod_op
-=======
 @adjoint_ops.register(Contraction, AssociativeOp, AssociativeOp, Funsor,
                       AssociativeOp, AssociativeOp, frozenset, Funsor)
 def adjoint_contract_unary(adj_redop, adj_binop, out_adj, sum_op, prod_op, reduced_vars, arg):
@@ -183,7 +157,6 @@
                       AssociativeOp, AssociativeOp, frozenset, Funsor, Funsor)
 def adjoint_contract(adj_redop, adj_binop, out_adj, sum_op, prod_op, reduced_vars, lhs, rhs):
     assert sum_op is nullop or (sum_op, prod_op) in ops.DISTRIBUTIVE_OPS
->>>>>>> 1fd97cd0
 
     lhs_reduced_vars = frozenset(rhs.inputs) - frozenset(lhs.inputs)
     lhs_adj = Contraction(sum_op if sum_op is not nullop else adj_redop, prod_op, lhs_reduced_vars, out_adj, rhs)
