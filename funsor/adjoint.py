--- conflicted
+++ resolved
@@ -28,15 +28,9 @@
         self._old_interpretation = None
 
     def __call__(self, cls, *args):
-<<<<<<< HEAD
         with interpretation(self._old_interpretation):
             result = cls(*args)
-        if cls in (Reduce, Contraction, Binary, Tensor):  # TODO make generic
-=======
-        result = cls(*args) if self._old_interpretation is None \
-            else self._old_interpretation(cls, *args)
-        if issubclass(cls, (Reduce, Contract, Binary, Tensor)):  # TODO make generic
->>>>>>> a55de65d
+        if issubclass(cls, (Reduce, Contraction, Binary, Tensor)):  # TODO make generic
             self.tape.append((result, cls, args))
         return result
 
