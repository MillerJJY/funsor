--- conflicted
+++ resolved
@@ -32,13 +32,8 @@
 ])
 def test_optimized_einsum(equation, backend, einsum_impl):
     inputs, outputs, sizes, operands, funsor_operands = make_einsum_example(equation)
-<<<<<<< HEAD
-    expected = opt_einsum.contract(equation, *operands, backend=backend)
+    expected = pyro_einsum(equation, *operands, backend=backend)[0]
     with interpretation(normalize):
-=======
-    expected = pyro_einsum(equation, *operands, backend=backend)[0]
-    with interpretation(lazy):
->>>>>>> 0309698c
         naive_ast = einsum_impl(equation, *funsor_operands, backend=backend)
     optimized_ast = apply_optimizer(naive_ast)
     actual = reinterpret(optimized_ast)  # eager by default
